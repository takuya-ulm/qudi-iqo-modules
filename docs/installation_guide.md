# Installation Guide

This guide is a step-by-step instruction how to get started with qudi + iqo-modules installation.
For additional information, we recommend checking the [qudi-core documentation](https://github.com/Ulm-IQO/qudi-core/blob/main/docs/index.md).
If you're migrating an existing qudi v0.1 installation, there is a dedicated [porting guide](https://github.com/Ulm-IQO/qudi-iqo-modules/blob/main/docs/migrating_from_qudi_v0.1.md).

## Install qudi core

Follow the [qudi-core installation](https://ulm-iqo.github.io/qudi-core/setup/installation.html) instructions to setup your Python environment and the basic qudi installation. We recommend installing qudi-core from PyPI (non dev), as typical users shouldn't need to change core code too often. You can still change your measurements modules that are installed next.

> **⚠ WARNING:**
>
> Currently (2022/07/12), qudi-core as installed from PyPi is incompatible with iqo-modules. If you installed in non-dev mode, you need to manually update to
> the latest github release via `python -m pip install git+https://github.com/Ulm-IQO/qudi-core.git@main` after the qudi-core installation.

## Install qudi-iqo-modules

The last step in the qudi-core installation instructions briefly explains setting up the measurement modules. More detailedly, this is how you install the qudi-iqo-modules in dev mode. In this way, you can easily change code in the measurement toolchains.

- Make sure you have a working git installation and that you can run the  `git` command from your console.
- Open your Anaconda prompt and `activate qudi-env` (or activate your venv in your other Python distro), the same environment you used to install the core.
- Navigate to the folder you want the modules to install to, eg.
  `cd C:/Software`
- Clone the iqo-modules via `git clone https://github.com/Ulm-IQO/qudi-iqo-modules.git`. This will create a new folder `C:/Software/qudi-iqo-modules`. Do not copy/move this folder around after finishing the installation!
- Navigate into the folder `cd C:/Software/qudi-iqo-modules`
- Install and register the modules to your current qudi environment via `python -m pip install -e .`

Now you qudi-core installation will know about the measurement modules and it's time to set up a proper qudi configuration file.

## Configure Pycharm
It is possible to run qudi just from the command line. To this end, just type `qudi` into your console.
Having the code as a project in the Pycharm IDE allows to easily navigate and run the qudi code.
- Open your Anaconda prompt and `activate qudi-env` (or activate your venv in your other Python distro)
<<<<<<< HEAD
- Create a new empty project in Pycharm. Don't open any source code yet.
=======
- Create a new project in Pycharm 
- for the interpreter to use see the paragraph below 
- for the folders locations of your pycharm project: add the qudi-core and qudi-iqo-modules folders to it by 'File'->'Open..'. A pop up window will ask you how to open the project, press the 'Attach' option. If you did install qudi-core in non-developer mode, you can find your qudi-core folder by `python -c "import os, sys; print(os.path.dirname(sys.executable)+'\Lib\site-packages\qudi')"`
>>>>>>> 4dc7db3b

To run Qudi via Pycharm you have to configure the right Python environment as a project interpreter.
- In Pycharm, navigate to 'File'->'Settings'->'Project:qudi'->'Project interpreter'
- If the correct environment ist not listed yet, you can add it via the "+" button. If you followed the qudi-core installation incstructions, the environment should be named `qudi-env` (or whatever name you give it during the core installation).
- You can find the path to the environment by `python -c "import os, sys; print(os.path.dirname(sys.executable))"`
- Choose the correct environment, like shown on the screenshot.
<<<<<<< HEAD
  <img src="https://user-images.githubusercontent.com/5861249/176209579-3175f422-e940-4a58-98e1-821a85211de3.png" alt="drawing" width="700"/>

Now we open the code in Pycharm.
- Add both the qudi-core and qudi-iqo-modules folders by 'File'->'Open..'. After selecting their respective folders you choose the 'Attach' option in the dialogue to have seperate locations open in the same project. If you did install qudi-core in non-developer mode, you can find your qudi-core folder by `python -c "import os, sys; print(os.path.dirname(sys.executable)+'\Lib\site-packages\qudi')"`


- Now open the file `qudi-core\src\qudi\runnable.py` in Pycharm. If the environment is recognized correctly to Pycharm, you can run qudi via 'Run'->'Run runnable.py'.
  <img src="https://user-images.githubusercontent.com/5861249/178508718-0c141a2a-03ce-49ba-bddb-80a593ea4b25.png" alt="drawing" width="500"/>


=======
<img src="https://user-images.githubusercontent.com/5861249/176209579-3175f422-e940-4a58-98e1-821a85211de3.png" alt="drawing" width="700"/>
- Now open the file `qudi-core\src\qudi\runnable.py` in Pycharm. If the environment is recognized correctly to Pycharm, you can run qudi via 'Run'->'Run runnable.py' (you can have this option by right click on the file in the project explorer).
>>>>>>> 4dc7db3b
- To enable debug output displayed in the qudi manager, navigate to 'Run'->'Edit configurations' and add the flag `-d' in the line 'Parameters'


### Switching branches
Switching to some other development branch is easy, if you installed your modules in dev mode. Just look in the lower right to access Pycharm's branch control and
'checkout' the desired branch from remote/origin (that is branches available online, not copies on your local computer).

<img src="https://user-images.githubusercontent.com/5861249/178280865-70936ade-f1d4-488f-9979-86ece4cba5cb.png" alt="drawing" width="500"/>

Now you will have a local copy of this branch in which you can create commits and push these online.

## Qudi configuration

The configuration file specifies all the modules and hardware that are loaded to qudi. Additionally, many modules come with
configuration parameters that are set in this file. On your first startup, the qudi manager might be empty.
As a first step, it is instructive to load the default [_dummy_ configuration](https://github.com/Ulm-IQO/qudi-iqo-modules/blob/main/src/qudi/default.cfg) that we provide with qudi-iqo-modules. It allows to have a look at the available toolchains and modules
without the need to attach real hardware.
- Copy the default.cfg (from qudi-iqo-modules\src\qudi\default.cfg) into your user data folder, eg. to `C:\Users\quantumguy\qudi\config`. We strongly discourage to store any configuration (except the default.cfg) in the source folder of qudi.
- Start qudi, and then load (via File -> Load configuration) the default config that you just copied.
- Currently, we provide the following toolchains:
  - [Time series](https://github.com/Ulm-IQO/qudi-iqo-modules/blob/main/docs/setup_timeseries.md) (/_slow counting_)
  - [Scanning](https://github.com/Ulm-IQO/qudi-iqo-modules/blob/main/docs/setup_confocal_scanning.md) (/_confocal_)
  - Poi manager
  - CW ODMR
  - Pulsed
  - Camera
  - Switches
  - Laser
  - Spectrometer
  - Task runner
  - Qdplot
  - NV Calculator

- Continue by settting up real hardware. For the more complex toolchains above, we added links to help files that explain their configuration.
  Otherwise, we advise you to start with the respective gui section in the dummy config file and iteratively go through all the connected modules (logic/hardware)
  to adapt them for working with real hardware.

As an IQO member, we strongly advise to store your configuration in [qudi-iqo-config repo](https://github.com/Ulm-IQO/qudi-iqo-config). In there, you can find configurations for multiple setups in the institute.
- To set this up, navigate in your console to the folder where you want to store your configuration. We recommend your user directory, because qudi by default stores logs and data there:
  `cd C:\Users\quantumguy\qudi`
- Clone the repo from git:
  `git clone https://github.com/Ulm-IQO/qudi-iqo-config`
- Open the created folder in Pycharm via File -> Open -> Attach
- Copy your configuration file into this folder.
- Commit your file by right clicking on it in Pycharm -> Git -> Commit
- Push your change online by Git -> Push

Whenever you make changes to your configuration, you should create such an commit and make it available online. All configurations in this repo are visible to iqo members only.

### Remote

Qudi allows to access modules (including hardware) that run on a different computer that is connected to the same LAN network.
Please find the instruction to configure the [server](https://github.com/Ulm-IQO/qudi-core/blob/main/docs/design_concepts/configuration.md#remote_modules_server) and each of the [remote modules](https://github.com/Ulm-IQO/qudi-core/blob/main/docs/design_concepts/configuration.md#Remote%20Module).


## Jupyter notebooks/ measurement scripts

Qudi runs a IPython kernel that can be accessed from a jupyter notebook. In this way you can write your own measurements
scripts that employ qudi modules just from their configured names (like in the qudi manager.)

- Open your Anaconda prompt and `activate qudi-env` (or activate your venv in your other Python distro)
- Change to the folder where you store your jupyter notebooks. `cd C:\Users\quantumguy\qudi\notebooks`
- Type `jupyter notebook` to start the notebook server
- Open a browser and navigate to http://localhost:8888/



### Transcribing scripts from qudi v0.1
Ipython in Qudi (either in Manager or jupyter notebook) is running
now in its own process. The communication between QuDi and the
corresponding ipython process is done via rpyc.

Not python built in objects need to be
copied via netobtain(). We plan to have indepth documentation
in the new core. <|MERGE_RESOLUTION|>--- conflicted
+++ resolved
@@ -31,20 +31,15 @@
 It is possible to run qudi just from the command line. To this end, just type `qudi` into your console.
 Having the code as a project in the Pycharm IDE allows to easily navigate and run the qudi code.
 - Open your Anaconda prompt and `activate qudi-env` (or activate your venv in your other Python distro)
-<<<<<<< HEAD
 - Create a new empty project in Pycharm. Don't open any source code yet.
-=======
-- Create a new project in Pycharm 
 - for the interpreter to use see the paragraph below 
 - for the folders locations of your pycharm project: add the qudi-core and qudi-iqo-modules folders to it by 'File'->'Open..'. A pop up window will ask you how to open the project, press the 'Attach' option. If you did install qudi-core in non-developer mode, you can find your qudi-core folder by `python -c "import os, sys; print(os.path.dirname(sys.executable)+'\Lib\site-packages\qudi')"`
->>>>>>> 4dc7db3b
 
 To run Qudi via Pycharm you have to configure the right Python environment as a project interpreter.
 - In Pycharm, navigate to 'File'->'Settings'->'Project:qudi'->'Project interpreter'
 - If the correct environment ist not listed yet, you can add it via the "+" button. If you followed the qudi-core installation incstructions, the environment should be named `qudi-env` (or whatever name you give it during the core installation).
 - You can find the path to the environment by `python -c "import os, sys; print(os.path.dirname(sys.executable))"`
 - Choose the correct environment, like shown on the screenshot.
-<<<<<<< HEAD
   <img src="https://user-images.githubusercontent.com/5861249/176209579-3175f422-e940-4a58-98e1-821a85211de3.png" alt="drawing" width="700"/>
 
 Now we open the code in Pycharm.
@@ -55,12 +50,9 @@
   <img src="https://user-images.githubusercontent.com/5861249/178508718-0c141a2a-03ce-49ba-bddb-80a593ea4b25.png" alt="drawing" width="500"/>
 
 
-=======
-<img src="https://user-images.githubusercontent.com/5861249/176209579-3175f422-e940-4a58-98e1-821a85211de3.png" alt="drawing" width="700"/>
-- Now open the file `qudi-core\src\qudi\runnable.py` in Pycharm. If the environment is recognized correctly to Pycharm, you can run qudi via 'Run'->'Run runnable.py' (you can have this option by right click on the file in the project explorer).
->>>>>>> 4dc7db3b
 - To enable debug output displayed in the qudi manager, navigate to 'Run'->'Edit configurations' and add the flag `-d' in the line 'Parameters'
 
+- working directory?
 
 ### Switching branches
 Switching to some other development branch is easy, if you installed your modules in dev mode. Just look in the lower right to access Pycharm's branch control and
@@ -70,7 +62,7 @@
 
 Now you will have a local copy of this branch in which you can create commits and push these online.
 
-## Qudi configuration
+## qudi Configuration file
 
 The configuration file specifies all the modules and hardware that are loaded to qudi. Additionally, many modules come with
 configuration parameters that are set in this file. On your first startup, the qudi manager might be empty.
